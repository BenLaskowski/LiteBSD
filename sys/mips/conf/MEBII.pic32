#
# PIC32MZ target: Microchip Multimedia Expansion Board II
#
# To build the kernel, use:
#   ../../../usr.sbin/config/config MEBII.pic32
#   cd ../../compile/MEBII.pic32
#   bmake depend
#   bmake
#
machine         "pic32"

cpu             "PIC32MZ"
ident           MEBII

# Linker script
ldscript        "pic32/bare-mz.ld"

# Need to set locally
timezone        8 dst
maxusers        2

# Standard system options
options         SWAPPAGER               # swap pager (anonymous and swap space)
options         VNODEPAGER              # vnode pager (mapped files)
options         DEVPAGER                # device pager (mapped devices)
options         DIAGNOSTIC              # extra kernel debugging checks
options         DEBUG                   # extra kernel debugging support
#options        KTRACE                  # system call tracing support
options         "NKMEMCLUSTERS=32"      # 4K pages in kernel malloc pool, default 128 pages
options         "NMBCLUSTERS=16"        # 4K pages in network mbuf pool, default 256/512 pages
options         "NBUF=18"               # Number of i/o buffers (4k), min 16
options         "BUFPAGES=18"           # Number of i/o pages, default 10% of ram, min 16
options         "CPU_KHZ=200000"        # Oscillator frequency of CPU core
options         "HZ=100"                # Frequency of clock interrupt

# Filesystem options
options         FIFO            # POSIX fifo support (in all filesystems)
options         FFS             # fast filesystem with user and group quotas
#options        MFS             # memory-based filesystem
#options        NFS             # Sun NFS-compatible filesystem
options         UNION           # Union filesystem
options         KERNFS          # kernel data-structure filesystem
options         FDESC           # user file descriptor filesystem
options         PROCFS          # /proc filesystem
#options        UMAPFS          # uid/gid remapping filesystem
#options        NULLFS          # null layer filesystem
#options        LFS             # Log-based filesystem (still experimental)
#options        PORTAL          # portal filesystem (still experimental)

# Networking options
options         INET            # Internet protocols
#options        GATEWAY         # IP packet forwarding
#options        MULTICAST       # Multicast support
#options        MROUTING        # Multicast routing support

config          vmunix  root on sd0a
                        swap on sd0b
<<<<<<< HEAD
                        dumps on sd0b
=======
>>>>>>> de9f3e71

device          uart1   flags 0x1e1f    # pins rx=RA14, tx=RA15 - 4,6 at PICtail connector
# Uncomment this to increase the size of the UART buffers
#options         "UART_BUFSZ=1024"

# Console options
options         "CONS_MAJOR=17"         # UART device
options         "CONS_MINOR=0"          # UART1 - Microchip MEB-II board

controller      spi1    flags 0x4e2a    # pins sdi=RD14, sdo=RB10 - audio
controller      spi2    flags 0x4778    # pins sdi=RD7,  sdo=RG8  - SD card
controller      spi4    flags 0x7723    # pins sdi=RG7,  sdo=RB3  - Wi-Fi interface

disk            sd0     at spi2 drive 0 flags 0x2e      # select pin RB14
options         "SD_LED=0x80"                           # LED1 is H0

# General purpose I/O ports
# TODO: exclude uart, spi and ethernet pins
device          gpio0   flags 0xc6ff    # port A
device          gpio1   flags 0xffff    # port B
device          gpio2   flags 0xf01e    # port C
device          gpio3   flags 0xfeff    # port D
device          gpio4   flags 0x03ff    # port E
device          gpio5   flags 0x313f    # port F
device          gpio6   flags 0xf3c3    # port G
device          gpio7   flags 0xffff    # port H
device          gpio8   flags 0xffff    # port J
device          gpio9   flags 0x00ff    # port K

# Ethernet controller
controller      en0
options         "ETHERNET_PHY_ID=0"     # PHY address is 0 on LAN8720A and LAN8740A daughter boards

# Wi-Fi controller, pins hibernate=RG1, reset=RF4, irq=RA15, select=RD9
#device         mrf0    at spi4 flags 0x71641f49

# Buttons
options         "BUTTON1=0x2c"          # button 1 at pin RB12
options         "BUTTON2=0x2d"          # button 2 at pin RB13

pseudo-device   pty             4       # pseudo ptys
#pseudo-device   sl              1       # serial line IP interfaces (SLIP)
#pseudo-device   bpfilter        1       # packet filter ports
pseudo-device   loop                    # network loopback interface
pseudo-device   ether                   # generic Ethernet protocol
pseudo-device   vn                      # block/character interface to a vnode<|MERGE_RESOLUTION|>--- conflicted
+++ resolved
@@ -55,10 +55,6 @@
 
 config          vmunix  root on sd0a
                         swap on sd0b
-<<<<<<< HEAD
-                        dumps on sd0b
-=======
->>>>>>> de9f3e71
 
 device          uart1   flags 0x1e1f    # pins rx=RA14, tx=RA15 - 4,6 at PICtail connector
 # Uncomment this to increase the size of the UART buffers
